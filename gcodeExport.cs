--- conflicted
+++ resolved
@@ -98,15 +98,9 @@
 			WriteComment("filament used extruder 2 (mm) = {0:0.0}".FormatWith(GetTotalFilamentUsed(1)));
 			WriteComment("total print time (s) = {0:0}".FormatWith(GetTotalPrintTime()));
 
-<<<<<<< HEAD
-			LogOutput.Log("Print time: {0}\n".FormatWith((int)(getTotalPrintTime())));
-			LogOutput.Log("Filament: {0}\n".FormatWith((int)(getTotalFilamentUsed(0))));
-			LogOutput.Log("Filament2: {0}\n".FormatWith((int)(getTotalFilamentUsed(1))));
-=======
 			LogOutput.log("Print time: {0}\n".FormatWith((int)(GetTotalPrintTime())));
 			LogOutput.log("Filament: {0}\n".FormatWith((int)(GetTotalFilamentUsed(0))));
 			LogOutput.log("Filament2: {0}\n".FormatWith((int)(GetTotalFilamentUsed(1))));
->>>>>>> 5611f7e2
 
 			if (GetOutputType() == ConfigConstants.OUTPUT_TYPE.ULTIGCODE)
 			{
@@ -282,12 +276,12 @@
 			if (fsize > 1024 * 1024)
 			{
 				fsize /= 1024.0 * 1024.0;
-				LogOutput.Log("Wrote {0:0.0} MB.\n".FormatWith(fsize));
+				LogOutput.log("Wrote {0:0.0} MB.\n".FormatWith(fsize));
 			}
 			if (fsize > 1024)
 			{
 				fsize /= 1024.0;
-				LogOutput.Log("Wrote {0:0.0} kilobytes.\n".FormatWith(fsize));
+				LogOutput.log("Wrote {0:0.0} kilobytes.\n".FormatWith(fsize));
 			}
 		}
 
@@ -558,373 +552,6 @@
 				// (Trick copied from KISSlicer, thanks Jonathan)
 				fspeed *= (rpm / (Round(rpm * 100) / 100));
 
-<<<<<<< HEAD
-				//Only slow down with the minimum time if that will be slower then a factor already set. First layer slowdown also sets the speed factor.
-				if (factor * 100 < getExtrudeSpeedFactor())
-				{
-					setExtrudeSpeedFactor((int)(factor * 100));
-				}
-				else
-				{
-					factor = getExtrudeSpeedFactor() / 100.0;
-				}
-
-				if (minTime - (extrudeTime / factor) - travelTime > 0.1)
-				{
-					//TODO: Use up this extra time (circle around the print?)
-					this.extraTime = minTime - (extrudeTime / factor) - travelTime;
-				}
-				this.totalPrintTime = (extrudeTime / factor) + travelTime;
-			}
-			else
-			{
-				this.totalPrintTime = totalTime;
-			}
-		}
-
-		public void ForceRetract()
-		{
-			forceRetraction = true;
-		}
-
-		public int getExtruder()
-		{
-			return currentExtruderIndex;
-		}
-
-		public int getExtrudeSpeedFactor()
-		{
-			return this.extrudeSpeedFactor;
-		}
-
-		public int getTravelSpeedFactor()
-		{
-			return this.travelSpeedFactor;
-		}
-
-		public void MoveInsideTheOuterPerimeter(int distance)
-		{
-			if (outerPerimetersToAvoidCrossing == null || outerPerimetersToAvoidCrossing.PointIsInsideBoundary(lastPosition))
-			{
-				return;
-			}
-
-			IntPoint p = lastPosition;
-			if (outerPerimetersToAvoidCrossing.MovePointInsideBoundary(ref p, distance))
-			{
-				//Move inside again, so we move out of tight 90deg corners
-				outerPerimetersToAvoidCrossing.MovePointInsideBoundary(ref p, distance);
-				if (outerPerimetersToAvoidCrossing.PointIsInsideBoundary(p))
-				{
-					writeTravel(p);
-					//Make sure the that any retraction happens after this move, not before it by starting a new move path.
-					forceNewPathStart();
-				}
-			}
-		}
-
-		public void SetAlwaysRetract(bool alwaysRetract)
-		{
-			this.alwaysRetract = alwaysRetract;
-		}
-
-		public bool SetExtruder(int extruder)
-		{
-			if (extruder == currentExtruderIndex)
-			{
-				return false;
-			}
-
-			currentExtruderIndex = extruder;
-			return true;
-		}
-
-		public void setExtrudeSpeedFactor(int speedFactor)
-		{
-			if (speedFactor < 1) speedFactor = 1;
-			this.extrudeSpeedFactor = speedFactor;
-		}
-
-		public void SetOuterPerimetersToAvoidCrossing(Polygons polygons)
-		{
-			if (polygons != null)
-			{
-				outerPerimetersToAvoidCrossing = new AvoidCrossingPerimeters(polygons);
-			}
-			else
-			{
-				outerPerimetersToAvoidCrossing = null;
-			}
-		}
-
-		public void setTravelSpeedFactor(int speedFactor)
-		{
-			if (speedFactor < 1) speedFactor = 1;
-			this.travelSpeedFactor = speedFactor;
-		}
-
-		public void writeExtrusionMove(IntPoint destination, GCodePathConfig config)
-		{
-			getLatestPathWithConfig(config).points.Add(destination);
-			lastPosition = destination;
-		}
-
-		public void writeGCode(bool liftHeadIfNeeded, int layerThickness)
-		{
-			GCodePathConfig lastConfig = null;
-			int extruderIndex = gcode.getExtruderIndex();
-
-			for (int pathIndex = 0; pathIndex < paths.Count; pathIndex++)
-			{
-				GCodePath path = paths[pathIndex];
-				if (extruderIndex != path.extruderIndex)
-				{
-					extruderIndex = path.extruderIndex;
-					gcode.switchExtruder(extruderIndex);
-				}
-				else if (path.Retract)
-				{
-					gcode.writeRetraction();
-				}
-				if (path.config != travelConfig && lastConfig != path.config)
-				{
-					gcode.writeComment("TYPE:{0}".FormatWith(path.config.name));
-					lastConfig = path.config;
-				}
-
-				int speed = path.config.speed;
-				if (path.config.lineWidth != 0)
-				{
-					// Only apply the extrudeSpeedFactor to extrusion moves
-					speed = speed * extrudeSpeedFactor / 100;
-				}
-				else
-				{
-					speed = speed * travelSpeedFactor / 100;
-				}
-
-				if (path.points.Count == 1
-					&& path.config != travelConfig
-					&& (gcode.getPositionXY() - path.points[0]).ShorterThen(path.config.lineWidth * 2))
-				{
-					//Check for lots of small moves and combine them into one large line
-					IntPoint nextPosition = path.points[0];
-					int i = pathIndex + 1;
-					while (i < paths.Count && paths[i].points.Count == 1 && (nextPosition - paths[i].points[0]).ShorterThen(path.config.lineWidth * 2))
-					{
-						nextPosition = paths[i].points[0];
-						i++;
-					}
-					if (paths[i - 1].config == travelConfig)
-					{
-						i--;
-					}
-
-					if (i > pathIndex + 2)
-					{
-						nextPosition = gcode.getPositionXY();
-						for (int x = pathIndex; x < i - 1; x += 2)
-						{
-							long oldLen = (nextPosition - paths[x].points[0]).Length();
-							IntPoint newPoint = (paths[x].points[0] + paths[x + 1].points[0]) / 2;
-							long newLen = (gcode.getPositionXY() - newPoint).Length();
-							if (newLen > 0)
-							{
-								gcode.WriteMove(newPoint, speed, (int)(path.config.lineWidth * oldLen / newLen));
-							}
-
-							nextPosition = paths[x + 1].points[0];
-						}
-
-						gcode.WriteMove(paths[i - 1].points[0], speed, path.config.lineWidth);
-						pathIndex = i - 1;
-						continue;
-					}
-				}
-
-				bool spiralize = path.config.spiralize;
-				if (spiralize)
-				{
-					//Check if we are the last spiralize path in the list, if not, do not spiralize.
-					for (int m = pathIndex + 1; m < paths.Count; m++)
-					{
-						if (paths[m].config.spiralize)
-						{
-							spiralize = false;
-						}
-					}
-				}
-				if (spiralize)
-				{
-					//If we need to spiralize then raise the head slowly by 1 layer as this path progresses.
-					double totalLength = 0;
-					int z = gcode.getPositionZ();
-					IntPoint currentPosition = gcode.getPositionXY();
-					for (int pointIndex = 0; pointIndex < path.points.Count; pointIndex++)
-					{
-						IntPoint nextPosition = path.points[pointIndex];
-						totalLength += (currentPosition - nextPosition).LengthMm();
-						currentPosition = nextPosition;
-					}
-
-					double length = 0.0;
-					currentPosition = gcode.getPositionXY();
-					for (int i = 0; i < path.points.Count; i++)
-					{
-						IntPoint nextPosition = path.points[i];
-						length += (currentPosition - nextPosition).LengthMm();
-						currentPosition = nextPosition;
-						gcode.setZ((int)(z + layerThickness * length / totalLength + .5));
-						gcode.WriteMove(path.points[i], speed, path.config.lineWidth);
-					}
-				}
-				else
-				{
-					//TrimPerimeterIfNeeded(path);
-
-					for (int i = 0; i < path.points.Count; i++)
-					{
-						gcode.WriteMove(path.points[i], speed, path.config.lineWidth);
-					}
-				}
-			}
-
-			gcode.updateTotalPrintTime();
-			if (liftHeadIfNeeded && extraTime > 0.0)
-			{
-				gcode.writeComment("Small layer, adding delay of {0}".FormatWith(extraTime));
-				gcode.writeRetraction();
-				gcode.setZ(gcode.getPositionZ() + 3000);
-				gcode.WriteMove(gcode.getPositionXY(), travelConfig.speed, 0);
-				gcode.WriteMove(gcode.getPositionXY() - new IntPoint(-20000, 0), travelConfig.speed, 0);
-				gcode.WriteDelay(extraTime);
-			}
-		}
-
-		public void writePolygon(Polygon polygon, int startIndex, GCodePathConfig config)
-		{
-			IntPoint currentPosition = polygon[startIndex];
-
-			if (!config.spiralize
-				&& (lastPosition.X != currentPosition.X
-				|| lastPosition.Y != currentPosition.Y))
-			{
-				writeTravel(currentPosition);
-			}
-
-			if (config.closedLoop)
-			{
-				for (int positionIndex = 1; positionIndex < polygon.Count; positionIndex++)
-				{
-					IntPoint destination = polygon[(startIndex + positionIndex) % polygon.Count];
-					writeExtrusionMove(destination, config);
-					currentPosition = destination;
-				}
-
-				// We need to actually close the polygon so go back to the first point
-				if (polygon.Count > 2)
-				{
-					writeExtrusionMove(polygon[startIndex], config);
-				}
-			}
-			else // we are not closed
-			{
-				if (startIndex == 0)
-				{
-					for (int positionIndex = 1; positionIndex < polygon.Count; positionIndex++)
-					{
-						IntPoint destination = polygon[positionIndex];
-						writeExtrusionMove(destination, config);
-						currentPosition = destination;
-					}
-				}
-				else
-				{
-					for (int positionIndex = polygon.Count - 1; positionIndex >= 1; positionIndex--)
-					{
-						IntPoint destination = polygon[(startIndex + positionIndex) % polygon.Count];
-						writeExtrusionMove(destination, config);
-						currentPosition = destination;
-					}
-				}
-			}
-		}
-
-		public void WritePolygonsByOptimizer(Polygons polygons, GCodePathConfig config)
-		{
-			PathOrderOptimizer orderOptimizer = new PathOrderOptimizer(lastPosition);
-			orderOptimizer.AddPolygons(polygons);
-
-			orderOptimizer.Optimize(config);
-
-			for (int i = 0; i < orderOptimizer.bestPolygonOrderIndex.Count; i++)
-			{
-				int polygonIndex = orderOptimizer.bestPolygonOrderIndex[i];
-				writePolygon(polygons[polygonIndex], orderOptimizer.startIndexInPolygon[polygonIndex], config);
-			}
-		}
-
-		public void writeTravel(IntPoint positionToMoveTo)
-		{
-			GCodePath path = getLatestPathWithConfig(travelConfig);
-
-			if (forceRetraction)
-			{
-				path.Retract = true;
-				forceRetraction = false;
-			}
-			else if (outerPerimetersToAvoidCrossing != null)
-			{
-				List<IntPoint> pointList = new List<IntPoint>();
-				if (outerPerimetersToAvoidCrossing.CreatePathInsideBoundary(lastPosition, positionToMoveTo, pointList))
-				{
-					long lineLength = 0;
-					// we can stay inside so move within the boundary
-					for (int pointIndex = 0; pointIndex < pointList.Count; pointIndex++)
-					{
-						path.points.Add(pointList[pointIndex]);
-						if (pointIndex > 0)
-						{
-							lineLength += (pointList[pointIndex] - pointList[pointIndex - 1]).Length();
-						}
-					}
-
-					// If the internal move is very long (20 mm), do a retration anyway
-					if (lineLength > retractionMinimumDistance)
-					{
-						path.Retract = true;
-					}
-				}
-				else
-				{
-					if ((lastPosition - positionToMoveTo).LongerThen(retractionMinimumDistance))
-					{
-						// We are moving relatively far and are going to cross a boundary so do a retraction.
-						path.Retract = true;
-					}
-				}
-			}
-			else if (alwaysRetract)
-			{
-				if ((lastPosition - positionToMoveTo).LongerThen(retractionMinimumDistance))
-				{
-					path.Retract = true;
-				}
-			}
-
-			path.points.Add(positionToMoveTo);
-			lastPosition = positionToMoveTo;
-		}
-
-		private static void TrimPerimeterIfNeeded(GCodePath path)
-		{
-			if (path.config.name == "WALL-OUTER" || path.config.name == "WALL-INNER")
-			{
-				double currentDistance = 0;
-				double targetDistance = (long)(path.config.lineWidth * .90);
-
-				if (path.points.Count > 1)
-=======
 				//Increase the extrusion amount to calculate the amount of filament used.
 				IntPoint diff = movePosition_um - GetPositionXY();
 				extrusionAmount_mm += extrusionPerMm * lineWidth_um / 1000.0 * diff.LengthMm();
@@ -933,7 +560,6 @@
 			{
 				//If we are not extruding, check if we still need to disable the extruder. This causes a retraction due to auto-retraction.
 				if (!isRetracted)
->>>>>>> 5611f7e2
 				{
 					lineToWrite.Append("M103\n");
 					isRetracted = true;
