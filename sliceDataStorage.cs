/*
This file is part of MatterSlice. A commandline utility for
generating 3D printing GCode.

Copyright (C) 2013 David Braam
Copyright (c) 2014, Lars Brubaker

MatterSlice is free software: you can redistribute it and/or modify
it under the terms of the GNU Affero General Public License as
published by the Free Software Foundation, either version 3 of the
License, or (at your option) any later version.

This program is distributed in the hope that it will be useful,
but WITHOUT ANY WARRANTY; without even the implied warranty of
MERCHANTABILITY or FITNESS FOR A PARTICULAR PURPOSE.  See the
GNU Affero General Public License for more details.

You should have received a copy of the GNU Affero General Public License
along with this program.  If not, see <http://www.gnu.org/licenses/>.
*/

using MatterSlice.ClipperLib;
using System;
using System.Collections.Generic;

namespace MatterHackers.MatterSlice
{
	using Polygons = List<List<IntPoint>>;

	/// <summary>
	/// Represents the data for one island.
	/// A single island can be more than one polygon as they have both the outline and the hole polygons.
	/// </summary>
	public class LayerIsland
	{
		public Aabb BoundingBox = new Aabb();
		public Polygons IslandOutline = new Polygons();
		public Polygons AvoidCrossingBoundery = new Polygons();
<<<<<<< HEAD
		public List<Polygons> Insets = new List<Polygons>();
		public Polygons SolidTopOutlines = new Polygons();
		public Polygons SolidBottomOutlines = new Polygons();
		public Polygons SolidInfillOutlines = new Polygons();
		public Polygons InfillOutlines = new Polygons();
	};

	public class SliceLayerParts
	{
		public long printZ;
		public List<SliceLayerPart> layerSliceData = new List<SliceLayerPart>();
=======
		public List<Polygons> InsetToolPaths = new List<Polygons>();
		public Polygons SolidTopToolPaths = new Polygons();
		public Polygons SolidBottomToolPaths = new Polygons();
		public Polygons SolidInfillToolPaths = new Polygons();
		public Polygons InfillToolPaths = new Polygons();
>>>>>>> 0343d68b
	};

	public class SliceLayer
	{
		public long LayerZ;
		public Polygons AllOutlines = new Polygons();
        public List<LayerIsland> Islands = null;

        public void CreateIslandData()
        {
            List<Polygons> separtedIntoIslands = AllOutlines.ProcessIntoSeparatIslands();

            Islands = new List<LayerIsland>();
            for (int islandIndex = 0; islandIndex < separtedIntoIslands.Count; islandIndex++)
            {
                Islands.Add(new LayerIsland());
                Islands[islandIndex].IslandOutline = separtedIntoIslands[islandIndex];

                Islands[islandIndex].BoundingBox.Calculate(Islands[islandIndex].IslandOutline);
            }
        }
    };

    public class LayerDataStorage
	{
		public Point3 modelSize, modelMin, modelMax;
		public Polygons skirt = new Polygons();
		public Polygons raftOutline = new Polygons();
		public List<Polygons> wipeShield = new List<Polygons>();
		public List<ExtruderLayers> Extruders = new List<ExtruderLayers>();

        public NewSupport support = null;
        public Polygons wipeTower = new Polygons();
		public IntPoint wipePoint;

        public void CreateIslandData()
        {
            for (int extruderIndex = 0; extruderIndex < Extruders.Count; extruderIndex++)
            {
                Extruders[extruderIndex].CreateIslandData();
            }
        }
    }
}<|MERGE_RESOLUTION|>--- conflicted
+++ resolved
@@ -36,25 +36,11 @@
 		public Aabb BoundingBox = new Aabb();
 		public Polygons IslandOutline = new Polygons();
 		public Polygons AvoidCrossingBoundery = new Polygons();
-<<<<<<< HEAD
-		public List<Polygons> Insets = new List<Polygons>();
-		public Polygons SolidTopOutlines = new Polygons();
-		public Polygons SolidBottomOutlines = new Polygons();
-		public Polygons SolidInfillOutlines = new Polygons();
-		public Polygons InfillOutlines = new Polygons();
-	};
-
-	public class SliceLayerParts
-	{
-		public long printZ;
-		public List<SliceLayerPart> layerSliceData = new List<SliceLayerPart>();
-=======
 		public List<Polygons> InsetToolPaths = new List<Polygons>();
 		public Polygons SolidTopToolPaths = new Polygons();
 		public Polygons SolidBottomToolPaths = new Polygons();
 		public Polygons SolidInfillToolPaths = new Polygons();
 		public Polygons InfillToolPaths = new Polygons();
->>>>>>> 0343d68b
 	};
 
 	public class SliceLayer
