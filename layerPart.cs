--- conflicted
+++ resolved
@@ -41,61 +41,7 @@
 		It's also the first step that stores the result in the "data storage" so all other steps can access it.
 		*/
 
-<<<<<<< HEAD
-		private static void CreateLayerWithParts(SliceLayerParts storageLayer, SliceLayer layer, ConfigConstants.REPAIR_OVERLAPS unionAllType)
-		{
-			if ((unionAllType & ConfigConstants.REPAIR_OVERLAPS.REVERSE_ORIENTATION) == ConfigConstants.REPAIR_OVERLAPS.REVERSE_ORIENTATION)
-			{
-				for (int i = 0; i < layer.PolygonList.Count; i++)
-				{
-					if (layer.PolygonList[i].Orientation())
-					{
-						layer.PolygonList[i].Reverse();
-					}
-				}
-			}
-
-			List<Polygons> result;
-			if ((unionAllType & ConfigConstants.REPAIR_OVERLAPS.UNION_ALL_TOGETHER) == ConfigConstants.REPAIR_OVERLAPS.UNION_ALL_TOGETHER)
-			{
-				result = layer.PolygonList.Offset(1000).CreateLayerOutlines(PolygonsHelper.LayerOpperation.UnionAll);
-			}
-			else
-			{
-				result = layer.PolygonList.CreateLayerOutlines(PolygonsHelper.LayerOpperation.EvenOdd);
-			}
-
-			for (int i = 0; i < result.Count; i++)
-			{
-				storageLayer.layerSliceData.Add(new SliceLayerPart());
-				if ((unionAllType & ConfigConstants.REPAIR_OVERLAPS.UNION_ALL_TOGETHER) == ConfigConstants.REPAIR_OVERLAPS.UNION_ALL_TOGETHER)
-				{
-					storageLayer.layerSliceData[i].TotalOutline.Add(result[i][0]);
-					storageLayer.layerSliceData[i].TotalOutline = storageLayer.layerSliceData[i].TotalOutline.Offset(-1000);
-				}
-				else
-				{
-					storageLayer.layerSliceData[i].TotalOutline = result[i];
-				}
-
-				storageLayer.layerSliceData[i].BoundingBox.Calculate(storageLayer.layerSliceData[i].TotalOutline);
-			}
-		}
-
-		public static void CreateLayerParts(PartLayers storage, Slicer slicer, ConfigConstants.REPAIR_OVERLAPS unionAllType)
-		{
-			for (int layerIndex = 0; layerIndex < slicer.layers.Count; layerIndex++)
-			{
-				storage.Layers.Add(new SliceLayerParts());
-				storage.Layers[layerIndex].printZ = slicer.layers[layerIndex].Z;
-				LayerPart.CreateLayerWithParts(storage.Layers[layerIndex], slicer.layers[layerIndex], unionAllType);
-			}
-		}
-
-		public static void DumpLayerparts(SliceDataStorage storage, string filename)
-=======
 		public static void DumpLayerparts(LayerDataStorage storage, string filename)
->>>>>>> 0343d68b
 		{
 			StreamWriter streamToWriteTo = new StreamWriter(filename);
 			streamToWriteTo.Write("<!DOCTYPE html><html><body>");
@@ -107,19 +53,11 @@
 				for (int layerNr = 0; layerNr < storage.Extruders[extruderIndex].Layers.Count; layerNr++)
 				{
 					streamToWriteTo.Write("<svg xmlns=\"http://www.w3.org/2000/svg\" version=\"1.1\" style=\"width: 500px; height:500px\">\n");
-<<<<<<< HEAD
-					SliceLayerParts layer = storage.AllPartsLayers[volumeIdx].Layers[layerNr];
-					for (int i = 0; i < layer.layerSliceData.Count; i++)
-					{
-						SliceLayerPart part = layer.layerSliceData[i];
-						for (int j = 0; j < part.TotalOutline.Count; j++)
-=======
 					SliceLayer layer = storage.Extruders[extruderIndex].Layers[layerNr];
 					for (int i = 0; i < layer.Islands.Count; i++)
 					{
 						LayerIsland part = layer.Islands[i];
 						for (int j = 0; j < part.IslandOutline.Count; j++)
->>>>>>> 0343d68b
 						{
 							streamToWriteTo.Write("<polygon points=\"");
 							for (int k = 0; k < part.IslandOutline[j].Count; k++)
